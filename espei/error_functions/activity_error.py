"""
Calculate error due to measured activities.

The residual function implemented in this module needs to exist because it is
currently not possible to compute activity as a property via equilibrium
calculations because as PyCalphad does not yet have a suitable notion of a
reference state that could be used for equilibrium chemical potentials.

"""

import logging
from typing import Dict, List, Optional, Tuple, Union

import numpy as np
import numpy.typing as npt
import tinydb
from pycalphad import Database, equilibrium, variables as v
from pycalphad.plot.eqplot import _map_coord_to_variable
from pycalphad.core.utils import filter_phases, unpack_components
from scipy.stats import norm
from sympy import exp, log, Abs, Add, And, Float, Mul, Piecewise, Pow, S
from espei.core_utils import ravel_conditions
from espei.error_functions.residual_base import ResidualFunction, residual_function_registry
from espei.phase_models import PhaseModelSpecification
from espei.typing import SymbolName
from espei.utils import database_symbols_to_fit, PickleableTinyDB

_log = logging.getLogger(__name__)

def calculating_pseudo_line(elemental_composition,defined_components,component_fractions):

#    pseudo_line=component_ratio(defined_components)    
    pseudo_line=defined_components
    dependent_comp=1-sum([i for i in component_fractions.values()])
    for key,value in defined_components.items():
        if key not in component_fractions:   
            component_fractions[key]=dependent_comp
    final_amount={}
    tot_moles=S.Zero
    for i in elemental_composition:
        fun_list=[]
        for comp,value in component_fractions.items():
            for new_comp,new_value in pseudo_line[comp].items():
                if i==new_comp:
                    comp_pseu=v.X(i)
#                    comp_pseu=literal_eval(comp_pseu)
                    fun_list.append(value*new_value)
                    final_fun_list=sum(fun_list)
                    final_amount[i]=final_fun_list
                    tot_moles+=value*new_value
    
    for final_comp,final_value in final_amount.items():
        final_amount[final_comp]=final_value/tot_moles
    
    component_fractions.popitem()
    
    return final_amount

def target_chempots_from_activity(component, target_activity, temperatures, reference_result):
    """
    Return an array of experimental chemical potentials for the component

    Parameters
    ----------
    component : str
        Name of the component
    target_activity : numpy.ndarray
        Array of experimental activities
    temperatures : numpy.ndarray
        Ravelled array of temperatures (of same size as ``exp_activity``).
    reference_result : xarray.Dataset
        Dataset of the equilibrium reference state. Should contain a singe point calculation.

    Returns
    -------
    numpy.ndarray
        Array of experimental chemical potentials
    """
    # acr_i = exp((mu_i - mu_i^{ref})/(RT))
    # so mu_i = R*T*ln(acr_i) + mu_i^{ref}
    print('Nothing to see here buddy',component,type(component))
    if isinstance(component,str)==True:
        ref_chempot = reference_result["MU"].sel(component=component).values.flatten()
    else:
        ref_chempot=[sto*reference_result.MU.sel(component=spec).values.flatten()[0] for spec,sto in component[list(set(component.keys()))[0]].items()] 
#    print(v.R,temperatures,np.log(target_activity),sum(ref_chempot))
    return v.R * temperatures * np.log(target_activity) + sum(ref_chempot)


# TODO: roll this function into ActivityResidual
def calculate_activity_residuals(dbf, comps, phases, datasets, parameters=None, phase_models=None, callables=None, data_weight=1.0) -> Tuple[List[float], List[float]]:
    """
    Notes
    -----
    General procedure:
    1. Get the datasets
    2. For each dataset

        a. Calculate reference state equilibrium
        b. Calculate current chemical potentials
        c. Find the target chemical potentials
        d. Calculate error due to chemical potentials
    """
    std_dev = 500  # J/mol

    if parameters is None:
        parameters = {}

    activity_datasets = datasets.search(
        (tinydb.where('output').test(lambda x: 'ACR' in x)) &
        (tinydb.where('components').test(lambda x: set(x).issubset(comps))))

<<<<<<< HEAD
    error = 0
    if len(activity_datasets) == 0:
        return error
    
=======
    residuals = []
    weights = []
>>>>>>> ec3764d0
    for ds in activity_datasets:
        acr_def_component=ds['output'].split('_')[1]  # the component of interest
        print('What the hell man?!',acr_def_component)
        data_comps = ds['components']
        def_com_ref_condition={}
        if acr_def_component!='COMP':
            # calculate the reference state equilibrium
            ref = ds['reference_state']
            ref_conditions = {_map_coord_to_variable(coord): val for coord, val in ref['conditions'].items()}
            ref_result = equilibrium(dbf, data_comps, ref['phases'], ref_conditions,
                                     model=phase_models, parameters=parameters,
                                     callables=callables)
        else:

            checking_comment=ds['comment']
            checking_comment=checking_comment.split('_')
            ele_stoich=[]
            ele=[]
            for i in checking_comment:

                if i not in ds['components']:
                    ele_stoich.append(float(i))
                else:
                    ele.append(i)

            def_com_ref_condition[v.N]=1
            def_com_ref_condition[v.T]=ds['conditions']['T']
            def_com_ref_condition[v.P]=ds['conditions']['P']
            defined_comp=ds['output'].split('_')
            del defined_comp[0]
            del defined_comp[0]
            end_member_comp=[i/sum(ele_stoich) for i in ele_stoich]
            for index in range(len(ele)-1):                
                def_com_ref_condition[v.X(ele[index])]=end_member_comp[index]
            ref_result = equilibrium(dbf, ele, ds['phases'], def_com_ref_condition,
                                     model=phase_models, parameters=parameters,
                                     callables=callables, calc_opts={'pdens': 500})
            ref_result_check=np.squeeze(ref_result.GM.values).tolist()

        # data_comps and data_phases ensures that we only do calculations on
        # the subsystem of the system defining the data.
        data_phases = filter_phases(dbf, unpack_components(dbf, data_comps), candidate_phases=phases)

        # calculate current chemical potentials
        # get the conditions
        conditions = {}
        # first make sure the conditions are paired
        # only get the compositions, P and T are special cased
        conds_list = [(cond, value) for cond, value in ds['conditions'].items() if cond not in ('P', 'T')]
        # ravel the conditions
        # we will ravel each composition individually, since they all must have the same shape
        dataset_computed_chempots = []
        dataset_weights = []
        for comp_name, comp_x in conds_list:
            P, T, X = ravel_conditions(ds['values'], ds['conditions']['P'], ds['conditions']['T'], comp_x)
            conditions[v.P] = P
            conditions[v.T] = T
            conditions[_map_coord_to_variable(comp_name)] = X
        # do the calculations
        # we cannot currently turn broadcasting off, so we have to do equilibrium one by one
        # invert the conditions dicts to make a list of condition dicts rather than a condition dict of lists
        # assume now that the ravelled conditions all have the same size
        conditions_list = [{c: conditions[c][i] for c in conditions.keys()} for i in range(len(conditions[v.T]))]
<<<<<<< HEAD
        current_chempots = []
        acr_component={}
        if acr_def_component=='COMP':
            acr_component[ds['output'].split('_')[2]]={}
            for k,l in zip(ele,ele_stoich):
                acr_component[ds['output'].split('_')[2]][k]=l
        else:
            pass
#        def_comp_ele_chem_pot=new_components[defined_comp[0]]
        if acr_def_component!='COMP':
            for conds in conditions_list:
                sample_eq_res = equilibrium(dbf, data_comps, data_phases, conds,model=phase_models, parameters=parameters,
                            callables=callables)
                current_chempots.append(sample_eq_res.MU.sel(component=acr_def_component).values.flatten()[0]) 
        else:
            for conds in conditions_list:
                sample_eq_res = equilibrium(dbf, data_comps, data_phases, conds,model=phase_models, parameters=parameters,
                            callables=callables, calc_opts={'pdens': 2000})
#                acr_component=def_comp_ele_chem_pot
                chem_pot_defined_comp=[sto*sample_eq_res.MU.sel(component=spec).values.flatten()[0] for spec,sto in zip(ele,ele_stoich)]
=======
        for conds in conditions_list:
            sample_eq_res = equilibrium(dbf, data_comps, data_phases, conds,
                                        model=phase_models, parameters=parameters,
                                        callables=callables)
            dataset_computed_chempots.append(float(sample_eq_res.MU.sel(component=acr_component).values.flatten()[0]))
            dataset_weights.append(std_dev / data_weight / ds.get("weight", 1.0))
>>>>>>> ec3764d0

            current_chempots.append(sum(chem_pot_defined_comp))
            current_chempots = np.array(current_chempots)
        # calculate target chempots
<<<<<<< HEAD
             
        samples = np.array(ds['values']).flatten()
        if acr_def_component=='COMP': 
            target_chempots = target_chempots_from_activity(acr_component, samples, conditions[v.T], ref_result)
        else:
            target_chempots = target_chempots_from_activity(acr_def_component
                                                            , samples, conditions[v.T], ref_result)           # calculate the error
        weight = ds.get('weight', 1.0)
        pe = chempot_error(current_chempots, target_chempots, std_dev=std_dev/data_weight/weight)
        error += np.sum(pe)

        _log.debug('Data: %s, chemical potential difference: %s, probability: %s, reference: %s', samples, current_chempots-target_chempots, pe, ds["reference"])

    # TODO: write a test for this
    if np.any(np.isnan(np.array([error], dtype=np.float64))):  # must coerce sympy.core.numbers.Float to float64
=======
        dataset_activities = np.array(ds['values']).flatten()
        dataset_target_chempots = target_chempots_from_activity(acr_component, dataset_activities, conditions[v.T], ref_result)
        dataset_residuals = (np.asarray(dataset_computed_chempots) - np.asarray(dataset_target_chempots, dtype=float)).tolist()
        _log.debug('Data: %s, chemical potential difference: %s, reference: %s', dataset_activities, dataset_residuals, ds["reference"])
        residuals.extend(dataset_residuals)
        weights.extend(dataset_weights)
    return residuals, weights


# TODO: roll this function into ActivityResidual
def calculate_activity_error(dbf, comps, phases, datasets, parameters=None, phase_models=None, callables=None, data_weight=1.0) -> float:
    """
    Return the sum of square error from activity data

    Parameters
    ----------
    dbf : pycalphad.Database
        Database to consider
    comps : list
        List of active component names
    phases : list
        List of phases to consider
    datasets : espei.utils.PickleableTinyDB
        Datasets that contain single phase data
    parameters : dict
        Dictionary of symbols that will be overridden in pycalphad.equilibrium
    phase_models : dict
        Phase models to pass to pycalphad calculations
    callables : dict
        Callables to pass to pycalphad
    data_weight : float
        Weight for standard deviation of activity measurements, dimensionless.
        Corresponds to the standard deviation of differences in chemical
        potential in typical measurements of activity, in J/mol.

    Returns
    -------
    float
        A single float of the likelihood


    """
    residuals, weights = calculate_activity_residuals(dbf, comps, phases, datasets, parameters=None, phase_models=None, callables=None, data_weight=1.0)
    likelihood = np.sum(norm(0, scale=weights).logpdf(residuals))
    if np.isnan(likelihood):
        # TODO: revisit this case and evaluate whether it is resonable for NaN
        # to show up here. When this comment was written, the test
        # test_subsystem_activity_probability would trigger a NaN.
>>>>>>> ec3764d0
        return -np.inf
    return likelihood


# TODO: the __init__ method should pre-compute Model and PhaseRecord objects
#       similar to the other residual functions, which will be much more performant.
# TODO: it seems possible (likely?) that "global" callables that were used
#       previously could be incorrect if there are activity datasets with
#       different sets of active components. Usually models, callables, and
#       phase records are tied 1:1 with a set of components. For now, callables
#       will never be built, but this will almost certainly cause a performance
#       regression. Model will also not be pre-built so we can properly use
#       custom user models
class ActivityResidual(ResidualFunction):
    def __init__(
        self,
        database: Database,
        datasets: PickleableTinyDB,
        phase_models: Union[PhaseModelSpecification, None],
        symbols_to_fit: Optional[List[SymbolName]] = None,
        weight: Optional[Dict[str, float]] = None,
        ):
        super().__init__(database, datasets, phase_models, symbols_to_fit)

        if weight is not None:
            self.weight = weight.get("ACR", 1.0)
        else:
            self.weight = 1.0

        if phase_models is not None:
            comps = sorted(phase_models.components)
            model_dict = phase_models.get_model_dict()
        else:
            comps = sorted(database.elements)
            model_dict = dict()
        phases = sorted(filter_phases(database, unpack_components(database, comps), database.phases.keys()))
        if symbols_to_fit is None:
            symbols_to_fit = database_symbols_to_fit(database)
        self._symbols_to_fit = symbols_to_fit

        self._activity_likelihood_kwargs = {
            "dbf": database, "comps": comps, "phases": phases, "datasets": datasets,
            "phase_models": model_dict,
            "callables": None,
            "data_weight": self.weight,
        }

    def get_residuals(self, parameters: npt.ArrayLike) -> Tuple[List[float], List[float]]:
        parameters = {param_name: param for param_name, param in zip(self._symbols_to_fit, parameters.tolist())}
        residuals, weights = calculate_activity_residuals(parameters=parameters, **self._activity_likelihood_kwargs)
        return residuals, weights

    def get_likelihood(self, parameters: npt.NDArray) -> float:
        parameters = {param_name: param for param_name, param in zip(self._symbols_to_fit, parameters.tolist())}
        likelihood = calculate_activity_error(parameters=parameters, **self._activity_likelihood_kwargs)
        return likelihood


residual_function_registry.register(ActivityResidual)<|MERGE_RESOLUTION|>--- conflicted
+++ resolved
@@ -110,18 +110,11 @@
         (tinydb.where('output').test(lambda x: 'ACR' in x)) &
         (tinydb.where('components').test(lambda x: set(x).issubset(comps))))
 
-<<<<<<< HEAD
-    error = 0
-    if len(activity_datasets) == 0:
-        return error
-    
-=======
     residuals = []
     weights = []
->>>>>>> ec3764d0
+    
     for ds in activity_datasets:
         acr_def_component=ds['output'].split('_')[1]  # the component of interest
-        print('What the hell man?!',acr_def_component)
         data_comps = ds['components']
         def_com_ref_condition={}
         if acr_def_component!='COMP':
@@ -182,7 +175,6 @@
         # invert the conditions dicts to make a list of condition dicts rather than a condition dict of lists
         # assume now that the ravelled conditions all have the same size
         conditions_list = [{c: conditions[c][i] for c in conditions.keys()} for i in range(len(conditions[v.T]))]
-<<<<<<< HEAD
         current_chempots = []
         acr_component={}
         if acr_def_component=='COMP':
@@ -203,37 +195,20 @@
                             callables=callables, calc_opts={'pdens': 2000})
 #                acr_component=def_comp_ele_chem_pot
                 chem_pot_defined_comp=[sto*sample_eq_res.MU.sel(component=spec).values.flatten()[0] for spec,sto in zip(ele,ele_stoich)]
-=======
-        for conds in conditions_list:
-            sample_eq_res = equilibrium(dbf, data_comps, data_phases, conds,
-                                        model=phase_models, parameters=parameters,
-                                        callables=callables)
             dataset_computed_chempots.append(float(sample_eq_res.MU.sel(component=acr_component).values.flatten()[0]))
             dataset_weights.append(std_dev / data_weight / ds.get("weight", 1.0))
->>>>>>> ec3764d0
-
+            
             current_chempots.append(sum(chem_pot_defined_comp))
             current_chempots = np.array(current_chempots)
         # calculate target chempots
-<<<<<<< HEAD
              
-        samples = np.array(ds['values']).flatten()
+        dataset_activities = np.array(ds['values']).flatten()
         if acr_def_component=='COMP': 
-            target_chempots = target_chempots_from_activity(acr_component, samples, conditions[v.T], ref_result)
-        else:
-            target_chempots = target_chempots_from_activity(acr_def_component
-                                                            , samples, conditions[v.T], ref_result)           # calculate the error
-        weight = ds.get('weight', 1.0)
-        pe = chempot_error(current_chempots, target_chempots, std_dev=std_dev/data_weight/weight)
-        error += np.sum(pe)
-
-        _log.debug('Data: %s, chemical potential difference: %s, probability: %s, reference: %s', samples, current_chempots-target_chempots, pe, ds["reference"])
-
-    # TODO: write a test for this
-    if np.any(np.isnan(np.array([error], dtype=np.float64))):  # must coerce sympy.core.numbers.Float to float64
-=======
-        dataset_activities = np.array(ds['values']).flatten()
-        dataset_target_chempots = target_chempots_from_activity(acr_component, dataset_activities, conditions[v.T], ref_result)
+            dataset_target_chempots = target_chempots_from_activity(acr_component, dataset_activities, conditions[v.T], ref_result)
+        else:
+            dataset_target_chempots = target_chempots_from_activity(acr_def_component
+                                                            , dataset_activities, conditions[v.T], ref_result)           # calculate the error
+            
         dataset_residuals = (np.asarray(dataset_computed_chempots) - np.asarray(dataset_target_chempots, dtype=float)).tolist()
         _log.debug('Data: %s, chemical potential difference: %s, reference: %s', dataset_activities, dataset_residuals, ds["reference"])
         residuals.extend(dataset_residuals)
@@ -280,7 +255,6 @@
         # TODO: revisit this case and evaluate whether it is resonable for NaN
         # to show up here. When this comment was written, the test
         # test_subsystem_activity_probability would trigger a NaN.
->>>>>>> ec3764d0
         return -np.inf
     return likelihood
 
