"""
Utilities for ESPEI

Classes and functions defined here should have some reuse potential.
"""

from typing import Any, Dict, Type
import importlib
import itertools
import re
import warnings
from collections import namedtuple

import numpy as np
import symengine
from distributed import Client
from pycalphad import Model, variables as v
from symengine import Symbol
from tinydb import TinyDB, where
from tinydb.storages import MemoryStorage


def unpack_piecewise(x):
    if isinstance(x, symengine.Piecewise):
        return float(x.args[0])
    else:
        return float(x)


class PickleableTinyDB(TinyDB):
    """A pickleable version of TinyDB that uses MemoryStorage as a default."""
    def __getstate__(self):
        # first remove the query cache. The cache speed is not important to us.
        for table_name in self.tables():
            self.table(table_name)._query_cache = {}
        pickle_dict = {}
        for key, value in self.__dict__.items():
            if key == '_table':
                pickle_dict[key] = value.all()
            else:
                pickle_dict[key] = value
        return pickle_dict

    def __setstate__(self, state):
        self.__init__(storage=MemoryStorage)
        self.insert_multiple(state['_tables']['_default'])


class ImmediateClient(Client):
    """
    A subclass of distributed.Client that automatically unwraps the Futures
    returned by map.
    """
    def map(self, f, *iterators, **kwargs):
        """Map a function on a sequence of arguments.

        Any keyword arguments are passed to distributed.Client.map
        """
        _client = super(ImmediateClient, self)
        result = _client.gather(_client.map(f, *[list(it) for it in iterators], **kwargs))
        return result


def sigfigs(x, n):
    """Round x to n significant digits"""
    if x != 0:
        return np.around(x, -(np.floor(np.log10(np.abs(x)))).astype(np.int_) + (n - 1))
    else:
        return x


def optimal_parameters(trace_array, lnprob_array, kth=0):
    """
    Return the optimal parameters in the trace based on the highest likelihood.
    If kth is specified, return the kth set of *unique* optimal parameters.

    Parameters
    ----------
    trace_array : ndarray
        Array of shape (number of chains, iterations, number of parameters)
    lnprob_array : ndarray
        Array of shape (number of chains, iterations)
    kth : int
        Zero-indexed optimum. 0 (the default) is the most optimal solution. 1 is
        the second most optimal, etc.. Only *unique* solutions will be returned.

    Returns
    -------
    Array of optimal parameters

    Notes
    -----
    It is ok if the calculation did not finish and the arrays are padded with
    zeros. The number of chains and iterations in the trace and lnprob arrays
    must match.

    Examples
    --------
    >>> from espei.utils import optimal_parameters
    >>> trace = np.array([[[1, 0], [2, 0], [3, 0], [0, 0]], [[0, 2], [0, 4], [0, 6], [0, 0]]])  # 3 iterations of 4 allocated
    >>> lnprob = np.array([[-6, -4, -2, 0], [-3, -1, -2, 0]])
    >>> np.all(np.isclose(optimal_parameters(trace, lnprob), np.array([0, 4])))
    True

    """
    # indicies of chains + iterations that have non-zero parameters (that step has run)
    nz = np.nonzero(np.any(trace_array != 0, axis=-1))
    # chain + iteration index with the highest likelihood
    unique_params = np.zeros(trace_array.shape[-1])
    unique_params_found = -1
    # loop through all possible nonzero iterations
<<<<<<< HEAD
    for i in range(nz[-1][-1]):
        # find the next set of parameters parameters
        candidate_index = np.argpartition(-lnprob_array[nz], i)[i]
        candidate_params = trace_array[nz][candidate_index]
        print('candidate index',candidate_index,candidate_params)
        # if the parameters are unique, make them the new unique parameters
        if np.any(candidate_params != unique_params):
            unique_params = candidate_params
            unique_params_found += 1
        # if we have found the kth set of unique parameters, stop
        if unique_params_found == kth:
            return unique_params
=======
    if nz[-1].size > 0:
        for i in range(nz[-1][-1]):
            # find the next set of parameters parameters
            candidate_index = np.argpartition(-lnprob_array[nz], i)[i]
            candidate_params = trace_array[nz][candidate_index]
            # if the parameters are unique, make them the new unique parameters
            if np.any(candidate_params != unique_params):
                unique_params = candidate_params
                unique_params_found += 1
            # if we have found the kth set of unique parameters, stop
            if unique_params_found == kth:
                return unique_params
    else:
        warnings.warn("optimal_parameters() did not find any non-zero parameters in the trace.")
>>>>>>> 5fafe457
    return np.zeros(trace_array.shape[-1])


def database_symbols_to_fit(dbf, symbol_regex="^V[V]?([0-9]+)$"):
    """
    Return names of the symbols to fit that match the regular expression

    Parameters
    ----------
    dbf : Database
        pycalphad Database
    symbol_regex : str
        Regular expression of the fitting symbols. Defaults to V or VV followed by one or more numbers.

    Returns
    -------
    dict
        Context dictionary for different methods of calculation the error.
    """
    pattern = re.compile(symbol_regex)
    return sorted([x for x in sorted(dbf.symbols.keys()) if pattern.match(x)])


def bib_marker_map(bib_keys, markers=None):
    """
    Return a dict with reference keys and marker dicts

    Parameters
    ----------
    bib_keys :
    markers : list
        List of 2-tuples of ('fillstyle', 'marker') e.g. [('top', 'o'), ('full', 's')].
        Defaults to cycling through the filled markers, the different fill styles.

    Returns
    -------
    dict
        Dictionary with bib_keys as keys, dict values of formatted strings and marker dicts

    Examples
    --------
    >>> mm = bib_marker_map(['otis2016', 'bocklund2018'])
    >>> mm == {'bocklund2018': {'formatted': 'bocklund2018', 'markers': {'fillstyle': 'none', 'marker': 'o'}}, 'otis2016': {'formatted': 'otis2016', 'markers': {'fillstyle': 'none', 'marker': 'v'}}}
    True

    """
    # TODO: support custom formatting from looking up keys in a bib_db
    if not markers:
        filled_markers = ['o', 'v', 's', 'd', 'P', 'X', '^', '<', '>']
        fill_styles = ['none', 'full', 'top', 'right', 'bottom', 'left']
        markers = itertools.product(fill_styles, filled_markers)
    b_m_map = dict()
    for ref, marker_tuple in zip(sorted(bib_keys), markers):
        fill, mark = marker_tuple
        b_m_map[ref] = {
            'formatted': ref, # just use the key for formatting
            'markers': {
                'fillstyle': fill,
                'marker': mark
            }
        }
    return b_m_map


def parameter_term(expression, symbol):
    """
    Determine the term, e.g. T*log(T) that belongs to the symbol in expression

    Parameters
    ----------
    expression :
    symbol :

    Returns
    -------

    """
    if expression == symbol:
        # the parameter is the symbol, so the multiplicative term is 1.
        term = 1
    else:
        if isinstance(expression, symengine.Piecewise):
            expression = expression.args[0]
        if isinstance(expression, symengine.Symbol):
            # this is not mathematically correct, but we just need to be able to split it into args
            expression = symengine.Add(expression, 1)
        if not isinstance(expression, symengine.Add):
            raise ValueError('Parameter {} is a {} not a symengine.Add or a Piecewise Add'.format(expression, type(expression)))

        expression_terms = expression.args
        term = None
        for term_coeff in expression_terms:
            coeff, root = term_coeff.as_coeff_mul(symbol)
            if root == (symbol,):
                term = coeff
                break
    if term is None:
        raise ValueError('No multiplicative terms found for Symbol {} in parameter {}'.format(symbol, expression))
    return term


def formatted_constituent_array(constituent_array):
    """
    Given a constituent array of Species, return the classic CALPHAD-style interaction.

    Parameters
    ----------
    constituent_array : list
        List of sublattices, which are lists of Species in that sublattice

    Returns
    -------
    str
        String of the constituent array formatted in the classic CALPHAD style

    Examples
    --------
    >>> from pycalphad import variables as v
    >>> const_array = [[v.Species('CU'), v.Species('MG')], [v.Species('MG')]]
    >>> formatted_constituent_array(const_array)
    'CU,MG:MG'

    """
    return ':'.join([','.join([sp.name for sp in subl]) for subl in constituent_array])


def formatted_parameter(dbf, symbol, unique=True):
    """
    Get the deconstructed pretty parts of the parameter/term a symbol belongs to in a Database.

    Parameters
    ----------
    dbf : pycalphad.Database
    symbol : string or symengine.Symbol
        Symbol in the Database to get the parameter for.
    unique : bool
        If True, will raise if more than one parameter containing the symbol is found.


    Returns
    -------
    FormattedParameter
        A named tuple with the following attributes:
        ``phase_name``, ``interaction``, ``symbol``, ``term``, ``parameter_type``
        or ``term_symbol`` (which is just the Symbol * temperature term)
    """
    FormattedParameter = namedtuple('FormattedParameter', ['phase_name', 'interaction', 'symbol', 'term', 'parameter_type', 'term_symbol'])

    if not isinstance(symbol, Symbol):
        symbol = Symbol(symbol)
    search_res = dbf._parameters.search(
        where('parameter').test(lambda x: symbol in x.free_symbols))

    if len(search_res) == 0:
        raise ValueError('Symbol {} not found in any parameters.'.format(symbol))
    elif (len(search_res) > 1) and unique:
        raise ValueError('Parameters found containing Symbol {} are not unique. Found {}.'.format(symbol, search_res))

    formatted_parameters = []
    for result in search_res:
        const_array = formatted_constituent_array(result['constituent_array'])
        # format the paramter type to G or L0, L1, ...
        parameter_type = '{}{}'.format(result['parameter_type'], result['parameter_order'])
        # override non-interacting to G if there's no interaction
        has_interaction = ',' in const_array
        if not has_interaction:
            if (result['parameter_type'] == 'G') or (result['parameter_type'] == 'L'):
                parameter_type = 'G'

        term = parameter_term(result['parameter'], symbol)
        formatted_param = FormattedParameter(result['phase_name'],
                                             const_array,
                                             symbol,
                                             term,
                                             parameter_type,
                                             term*symbol
                                             )
        formatted_parameters.append(formatted_param)

    if unique:
        return formatted_parameters[0]
    else:
        return formatted_parameters


def build_sitefractions(phase_name, sublattice_configurations, sublattice_occupancies):
    """Convert nested lists of sublattice configurations and occupancies to a list
    of dictionaries. The dictionaries map SiteFraction symbols to occupancy
    values. Note that zero occupancy site fractions will need to be added
    separately since the total degrees of freedom aren't known in this function.

    Parameters
    ----------
    phase_name : str
        Name of the phase
    sublattice_configurations : [[str]]
        sublattice configuration
    sublattice_occupancies : [[float]]
        occupancy of each sublattice

    Returns
    -------
    [[float]]
        a list of site fractions over sublattices

    """
    result = []
    for config, occ in zip(sublattice_configurations, sublattice_occupancies):
        sitefracs = {}
        config = [[c] if not isinstance(c, (list, tuple)) else c for c in config]
        occ = [[o] if not isinstance(o, (list, tuple)) else o for o in occ]
        if len(config) != len(occ):
            raise ValueError('Sublattice configuration length differs from occupancies')
        for sublattice_idx in range(len(config)):
            if isinstance(config[sublattice_idx], (list, tuple)) != isinstance(occ[sublattice_idx], (list, tuple)):
                raise ValueError('Sublattice configuration type differs from occupancies')
            if not isinstance(config[sublattice_idx], (list, tuple)):
                # This sublattice is fully occupied by one component
                sitefracs[v.SiteFraction(phase_name, sublattice_idx, config[sublattice_idx])] = occ[sublattice_idx]
            else:
                # This sublattice is occupied by multiple elements
                if len(config[sublattice_idx]) != len(occ[sublattice_idx]):
                    raise ValueError('Length mismatch in sublattice configuration')
                for comp, val in zip(config[sublattice_idx], occ[sublattice_idx]):
                    sitefracs[v.SiteFraction(phase_name, sublattice_idx, comp)] = val
        result.append(sitefracs)
    return result


def extract_aliases(phase_models):
    """Map possible phase name aliases to the desired phase model phase name.

    This function enforces that each alias is only claimed by one phase.
    Each phase name in the phase models is added as an alias for itself to
    support an "identity" operation.

    Parameters
    ----------
    phase_models
        Phase models ESPEI uses to initialize databases. Must contain a mapping
        of phase names to phase data (sublattices, site ratios, aliases)

    Returns
    -------
    Dict[str, str]

    """
    # Intialize aliases with identity for each phase first
    aliases = {phase_name: phase_name for phase_name in phase_models["phases"].keys()}
    for phase_name, phase_dict in phase_models["phases"].items():
        for alias in phase_dict.get("aliases", []):
            if alias not in aliases:
                aliases[alias] = phase_name
            else:
                raise ValueError(f"Cannot add {alias} as an alias for {phase_name} because it is already used by {aliases[alias]}")
    return aliases


def import_qualified_object(obj_path: str) -> Any:
    """
    Import an object from a fully qualified import path.

    Examples
    --------
    >>> from espei.utils import import_qualified_object
    >>> Mod = import_qualified_object('pycalphad.model.Model')
    >>> from pycalphad.model import Model
    >>> assert Mod is Model
    """
    split_path = obj_path.split('.')
    module_import_path = '.'.join(split_path[:-1])
    obj_name = split_path[-1]
    mod = importlib.import_module(module_import_path)
    obj = getattr(mod, obj_name)
    return obj


# TODO: Type[Model] should be updated to Type[ModelProtocol] when that exists
def get_model_dict(phase_models: dict) -> Dict[str, Type[Model]]:
    """
    Return a pycalphad-style model dictionary mapping phase names to model classes.

    If a phase's "model" key is not specified, no entry is created. In practice, the
    behavior of the defaults would be handled by pycalphad.

    Parameters
    ----------
    phase_models : dict
        ESPEI-style phase models dictionary

    Returns
    -------
    Any

    """
    model_dict = {}
    for phase_name, phase_dict in phase_models["phases"].items():
        qualified_model_class = phase_dict.get("model")
        if qualified_model_class is not None:
            model_dict[phase_name] = import_qualified_object(qualified_model_class)
    return model_dict<|MERGE_RESOLUTION|>--- conflicted
+++ resolved
@@ -109,20 +109,6 @@
     unique_params = np.zeros(trace_array.shape[-1])
     unique_params_found = -1
     # loop through all possible nonzero iterations
-<<<<<<< HEAD
-    for i in range(nz[-1][-1]):
-        # find the next set of parameters parameters
-        candidate_index = np.argpartition(-lnprob_array[nz], i)[i]
-        candidate_params = trace_array[nz][candidate_index]
-        print('candidate index',candidate_index,candidate_params)
-        # if the parameters are unique, make them the new unique parameters
-        if np.any(candidate_params != unique_params):
-            unique_params = candidate_params
-            unique_params_found += 1
-        # if we have found the kth set of unique parameters, stop
-        if unique_params_found == kth:
-            return unique_params
-=======
     if nz[-1].size > 0:
         for i in range(nz[-1][-1]):
             # find the next set of parameters parameters
@@ -137,7 +123,6 @@
                 return unique_params
     else:
         warnings.warn("optimal_parameters() did not find any non-zero parameters in the trace.")
->>>>>>> 5fafe457
     return np.zeros(trace_array.shape[-1])
 
 
